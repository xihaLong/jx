package cmd

import (
	"bytes"
	"fmt"
	"io/ioutil"
	"net/http"
	"net/url"
	"os"
	"os/exec"
	"path/filepath"
	"runtime"
	"strings"
	"text/template"
	"time"

	"github.com/jenkins-x/jx/pkg/binaries"

	"gopkg.in/yaml.v2"

	"github.com/Pallinder/go-randomdata"
	"github.com/alexflint/go-filemutex"
	"github.com/blang/semver"
	jenkinsv1 "github.com/jenkins-x/jx/pkg/apis/jenkins.io/v1"
	"github.com/jenkins-x/jx/pkg/gits"
	"github.com/jenkins-x/jx/pkg/kube"
	"github.com/jenkins-x/jx/pkg/log"
	"github.com/jenkins-x/jx/pkg/maven"
	"github.com/jenkins-x/jx/pkg/prow"
	"github.com/jenkins-x/jx/pkg/util"
	"github.com/pborman/uuid"
	"github.com/pkg/errors"
	"github.com/shirou/gopsutil/process"
	"gopkg.in/AlecAivazis/survey.v1"
	metav1 "k8s.io/apimachinery/pkg/apis/meta/v1"
	logger "github.com/sirupsen/logrus"
)

var (
	groovy = `
// imports
import jenkins.model.Jenkins
import jenkins.model.JenkinsLocationConfiguration

// parameters
def jenkinsParameters = [
  url:    '%s/'
]

// get Jenkins location configuration
def jenkinsLocationConfiguration = JenkinsLocationConfiguration.get()

// set Jenkins URL
jenkinsLocationConfiguration.setUrl(jenkinsParameters.url)

// set Jenkins admin email address
jenkinsLocationConfiguration.setAdminAddress(jenkinsParameters.email)

// save current Jenkins state to disk
jenkinsLocationConfiguration.save()
`
)

type Prow struct {
	Version     string
	Chart       string
	SetValues   string
	ReleaseName string
	HMACToken   string
	OAUTHToken  string
}

func (o *CommonOptions) doInstallMissingDependencies(install []string) error {
	// install package managers first
	for _, i := range install {
		if i == "brew" {
			o.installBrew()
			break
		}
	}

	for _, i := range install {
		var err error
		switch i {
		case "az":
			err = o.installAzureCli()
		case "kubectl":
			err = o.installKubectl()
		case "gcloud":
			err = o.installGcloud()
		case "helm":
			err = o.installHelm()
		case "ibmcloud":
			err = o.installIBMCloud(false)
		case "tiller":
			err = o.installTiller()
		case "helm3":
			err = o.installHelm3()
		case "hyperkit":
			err = o.installHyperkit()
		case "kops":
			err = o.installKops()
		case "kvm":
			err = o.installKvm()
		case "kvm2":
			err = o.installKvm2()
		case "ksync":
			_, err = o.installKSync()
		case "minikube":
			err = o.installMinikube()
		case "minishift":
			err = o.installMinishift()
		case "oc":
			err = o.installOc()
		case "virtualbox":
			err = o.installVirtualBox()
		case "xhyve":
			err = o.installXhyve()
		case "hyperv":
			err = o.installhyperv()
		case "terraform":
			err = o.installTerraform()
		case "oci":
			err = o.installOciCli()
		case "aws":
			err = o.installAws()
		case "eksctl":
			err = o.installEksCtl(false)
		case "heptio-authenticator-aws":
			err = o.installHeptioAuthenticatorAws(false)
		case "kustomize":
			err = o.installKustomize()
		default:
			return fmt.Errorf("unknown dependency to install %s\n", i)
		}
		if err != nil {
			return fmt.Errorf("error installing %s: %v\n", i, err)
		}
	}
	return nil
}

// appends the binary to the deps array if it cannot be found on the $PATH
func binaryShouldBeInstalled(d string) string {
	_, shouldInstall, err := shouldInstallBinary(d)
	if err != nil {
<<<<<<< HEAD
		log.Warnf("Error detecting if binary should be installed: %s", err.Error())
		return ""
	}
	if shouldInstall {
=======
		// look for windows exec
		if runtime.GOOS == "windows" {
			//d = d + ".exe"
			_, err = exec.LookPath(d + ".exe")
			if err == nil {
				return ""
			}
		}
		binDir, err := util.JXBinLocation()
		if err == nil {
			exists, err := util.FileExists(filepath.Join(binDir, d))
			if err == nil && exists {
				return ""
			}
		}
>>>>>>> 379e2e9e
		return d
	}
	return ""
}

func (o *CommonOptions) installBrew() error {
	if runtime.GOOS != "darwin" {
		return nil
	}
	return o.RunCommand("/usr/bin/ruby", "-e", "$(curl -fsSL https://raw.githubusercontent.com/Homebrew/install/master/install)")
}

func shouldInstallBinary(name string) (fileName string, download bool, err error) {
	fileName = binaries.BinaryWithExtension(name)
	download = false
	pgmPath, err := exec.LookPath(fileName)
	if err == nil {
		logger.Debugf("%s is already available on your PATH at %s", util.ColorInfo(fileName), util.ColorInfo(pgmPath))
		return
	}

	binDir, err := util.JXBinLocation()
	if err != nil {
		return
	}

	// lets see if its been installed but just is not on the PATH
	exists, err := util.FileExists(filepath.Join(binDir, fileName))
	if err != nil {
		return
	}
	if exists {
		logger.Debugf("Please add %s to your PATH", util.ColorInfo(binDir))
		return
	}
	download = true
	return
}

func (o *CommonOptions) UninstallBinary(binDir string, name string) error {
	fileName := name
	if runtime.GOOS == "windows" {
		fileName += ".exe"
	}
	// try to remove the binary from all paths
	var err error
	for {
		path, err := exec.LookPath(fileName)
		if err == nil {
			err := os.Remove(path)
			if err != nil {
				return err
			}
		} else {
			break
		}
	}
	path := filepath.Join(binDir, fileName)
	exists, err := util.FileExists(path)
	if err != nil {
		return nil
	}
	if exists {
		return os.Remove(path)
	}
	return nil
}

type InstallOrUpdateBinaryOptions struct {
	Binary              string
	GitHubOrganization  string
	DownloadUrlTemplate string
	Version             string
	SkipPathScan        bool
	VersionExtractor    binaries.VersionExtractor
	Archived            bool
	ArchiveDirectory    string
}

func (o *CommonOptions) installOrUpdateBinary(options InstallOrUpdateBinaryOptions) error {
	shouldInstall, err := binaries.ShouldInstallBinary(options.Binary, options.Version, options.VersionExtractor)
	if err != nil {
		return err
	}
	if !shouldInstall {
		return nil
	}

	configDir, err := util.ConfigDir()
	if err != nil {
		return err
	}
	binariesConfiguration := filepath.Join(configDir, "/binaries.yml")
	binariesVersions := map[string]string{}
	if _, err := os.Stat(binariesConfiguration); err == nil {
		binariesBytes, err := ioutil.ReadFile(binariesConfiguration)
		if err != nil {
			return err
		}
		yaml.Unmarshal(binariesBytes, &binariesVersions)
		if binariesVersions[options.Binary] == options.Version {
			return nil
		}
	}

	urlTemplate, err := template.New(options.Binary).Parse(options.DownloadUrlTemplate)
	if err != nil {
		return err
	}
	binDir, err := util.JXBinLocation()
	if err != nil {
		return err
	}
	fileName := options.Binary
	if !options.SkipPathScan {
		installFilename, flag, err := shouldInstallBinary(options.Binary)
		fileName = installFilename
		if err != nil || !flag {
			return err
		}
	}

	if options.Version == "" {
		options.Version, err = util.GetLatestVersionStringFromGitHub(options.GitHubOrganization, options.Binary)
		if err != nil {
			return err
		}
	}
	extension := "tar.gz"
	if runtime.GOOS == "windows" {
		extension = "zip"
	}
	clientUrlBuffer := bytes.NewBufferString("")
	urlTemplate.Execute(clientUrlBuffer, map[string]string{"version": options.Version, "os": runtime.GOOS, "arch": runtime.GOARCH, "extension": extension})
	fullPath := filepath.Join(binDir, fileName)
	tarFile := fullPath
	if options.Archived {
		tarFile = tarFile + "." + extension
	}
	err = binaries.DownloadFile(clientUrlBuffer.String(), tarFile)
	if err != nil {
		return err
	}
	fileNameInArchive := fileName
	if options.ArchiveDirectory != "" {
		fileNameInArchive = filepath.Join(options.ArchiveDirectory, fileName)
	}
	if options.Archived {
		if extension == "zip" {
			zipDir := filepath.Join(binDir, options.Binary+"-tmp-"+uuid.NewUUID().String())
			err = os.MkdirAll(zipDir, DefaultWritePermissions)
			if err != nil {
				return err
			}
			err = util.Unzip(tarFile, zipDir)
			if err != nil {
				return err
			}

			f := filepath.Join(zipDir, fileNameInArchive)
			exists, err := util.FileExists(f)
			if err != nil {
				return err
			}
			if !exists {
				return fmt.Errorf("Could not find file %s inside the downloaded file!", f)
			}
			err = os.Rename(f, fullPath)
			if err != nil {
				return err
			}
			err = os.RemoveAll(zipDir)
		} else {
			err = util.UnTargz(tarFile, binDir, []string{options.Binary, fileNameInArchive})
		}
		if err != nil {
			return err
		}
		err = os.Remove(tarFile)
		if err != nil {
			return err
		}
	}

	binariesVersions[options.Binary] = options.Version
	binariesBytes, err := yaml.Marshal(binariesVersions)
	if err != nil {
		return err
	}
	err = ioutil.WriteFile(binariesConfiguration, binariesBytes, 0644)
	if err != nil {
		return err
	}

	return os.Chmod(fullPath, 0755)
}

func (o *CommonOptions) installBrewIfRequired() error {
	if runtime.GOOS != "darwin" || o.NoBrew {
		return nil
	}

	_, flag, err := shouldInstallBinary("brew")
	if err != nil || !flag {
		return err
	}
	return o.installBrew()
}

func (o *CommonOptions) installKubectl() error {
	if runtime.GOOS == "darwin" && !o.NoBrew {
		return o.RunCommand("brew", "install", "kubectl")
	}
	binDir, err := util.JXBinLocation()
	if err != nil {
		return err
	}
	fileName, flag, err := shouldInstallBinary("kubectl")
	if err != nil || !flag {
		return err
	}
	kubernetes := "kubernetes"
	latestVersion, err := o.getLatestVersionFromKubernetesReleaseUrl()
	if err != nil {
		return fmt.Errorf("Unable to get latest version for github.com/%s/%s %v", kubernetes, kubernetes, err)
	}

	clientURL := fmt.Sprintf("https://storage.googleapis.com/kubernetes-release/release/v%s/bin/%s/%s/%s", latestVersion, runtime.GOOS, runtime.GOARCH, fileName)
	fullPath := filepath.Join(binDir, fileName)
	tmpFile := fullPath + ".tmp"
	err = binaries.DownloadFile(clientURL, tmpFile)
	if err != nil {
		return err
	}
	err = util.RenameFile(tmpFile, fullPath)
	if err != nil {
		return err
	}
	return os.Chmod(fullPath, 0755)
}

func (o *CommonOptions) installKustomize() error {
	if runtime.GOOS == "darwin" && !o.NoBrew {
		return o.RunCommand("brew", "install", "kustomize")
	}
	binDir, err := util.JXBinLocation()
	if err != nil {
		return err
	}
	fileName, flag, err := shouldInstallBinary("kustomize")
	if err != nil || !flag {
		return err
	}

	latestVersion, err := util.GetLatestVersionFromGitHub("kubernetes-sigs", "kustomize")
	if err != nil {
		return fmt.Errorf("unable to get latest version for github.com/%s/%s %v", "kubernetes-sigs", "kustomize", err)
	}

	clientURL := fmt.Sprintf("https://github.com/kubernetes-sigs/kustomize/releases/download/v%v/kustomize_%s_%s_%s", latestVersion, latestVersion, runtime.GOOS, runtime.GOARCH)
	fullPath := filepath.Join(binDir, fileName)
	tmpFile := fullPath + ".tmp"
	err = binaries.DownloadFile(clientURL, tmpFile)
	if err != nil {
		return err
	}
	err = util.RenameFile(tmpFile, fullPath)
	if err != nil {
		return err
	}
	return os.Chmod(fullPath, 0755)
}

func (o *CommonOptions) installOc() error {
	// need to fix the version we download as not able to work out the oc sha in the URL yet
	sha := "191fece"
	latestVersion := "3.9.0"

	binDir, err := util.JXBinLocation()
	if err != nil {
		return err
	}
	binary := "oc"
	fileName, flag, err := shouldInstallBinary(binary)
	if err != nil || !flag {
		return err
	}

	var arch string
	clientURL := fmt.Sprintf("https://github.com/openshift/origin/releases/download/v%s/openshift-origin-client-tools-v%s-%s", latestVersion, latestVersion, sha)

	extension := ".zip"
	switch runtime.GOOS {
	case "windows":
		clientURL += "-windows.zip"
	case "darwin":
		clientURL += "-mac.zip"
	default:
		switch runtime.GOARCH {
		case "amd64":
			arch = "64bit"
		case "386":
			arch = "32bit"
		}
		extension = ".tar.gz"
		clientURL += fmt.Sprintf("-%s-%s.tar.gz", runtime.GOOS, arch)
	}

	fullPath := filepath.Join(binDir, fileName)
	tarFile := filepath.Join(binDir, "oc.tgz")
	if extension == ".zip" {
		tarFile = filepath.Join(binDir, "oc.zip")
	}
	err = binaries.DownloadFile(clientURL, tarFile)
	if err != nil {
		return err
	}

	if extension == ".zip" {
		zipDir := filepath.Join(binDir, "oc-tmp-"+uuid.NewUUID().String())
		err = os.MkdirAll(zipDir, DefaultWritePermissions)
		if err != nil {
			return err
		}
		err = util.Unzip(tarFile, zipDir)
		if err != nil {
			return err
		}
		f := filepath.Join(zipDir, fileName)
		exists, err := util.FileExists(f)
		if err != nil {
			return err
		}
		if !exists {
			return fmt.Errorf("Could not find file %s inside the downloaded oc.zip!", f)
		}
		err = os.Rename(f, fullPath)
		if err != nil {
			return err
		}
		err = os.RemoveAll(zipDir)
	} else {
		err = util.UnTargz(tarFile, binDir, []string{binary, fileName})
	}
	if err != nil {
		return err
	}
	err = os.Remove(tarFile)
	if err != nil {
		return err
	}
	return os.Chmod(fullPath, 0755)
}

// get the latest version from kubernetes, parse it and return it
func (o *CommonOptions) getLatestVersionFromKubernetesReleaseUrl() (sem semver.Version, err error) {
	response, err := http.Get(stableKubeCtlVersionURL)
	if err != nil {
		return semver.Version{}, fmt.Errorf("Cannot get url " + stableKubeCtlVersionURL)
	}
	defer response.Body.Close()

	bytes, err := ioutil.ReadAll(response.Body)
	if err != nil {
		return semver.Version{}, fmt.Errorf("Cannot get url body")
	}

	s := strings.TrimSpace(string(bytes))
	if s != "" {
		return semver.Make(strings.TrimPrefix(s, "v"))
	}

	return semver.Version{}, fmt.Errorf("Cannot get release name")
}

func (o *CommonOptions) installHyperkit() error {
	/*
		info, err := o.getCommandOutput("", "docker-machine-driver-hyperkit")
		if strings.Contains(info, "Docker") {
			o.Printf("docker-machine-driver-hyperkit is already installed\n")
			return nil
		}
		o.Printf("Result: %s and %v\n", info, err)
		err = o.runCommand("curl", "-LO", "https://storage.googleapis.com/minikube/releases/latest/docker-machine-driver-hyperkit")
		if err != nil {
			return err
		}

		err = o.runCommand("chmod", "+x", "docker-machine-driver-hyperkit")
		if err != nil {
			return err
		}

		log.Warn("Installing hyperkit does require sudo to perform some actions, for more details see https://github.com/kubernetes/minikube/blob/master/docs/drivers.md#hyperkit-driver")

		err = o.runCommand("sudo", "mv", "docker-machine-driver-hyperkit", "/usr/local/bin/")
		if err != nil {
			return err
		}

		err = o.runCommand("sudo", "chown", "root:wheel", "/usr/local/bin/docker-machine-driver-hyperkit")
		if err != nil {
			return err
		}

		return o.runCommand("sudo", "chmod", "u+s", "/usr/local/bin/docker-machine-driver-hyperkit")
	*/
	return nil
}

func (o *CommonOptions) installKvm() error {
	log.Warnf("We cannot yet automate the installation of KVM - can you install this manually please?\nPlease see: https://www.linux-kvm.org/page/Downloads\n")
	return nil
}

func (o *CommonOptions) installKvm2() error {
	log.Warnf("We cannot yet automate the installation of KVM with KVM2 driver - can you install this manually please?\nPlease see: https://www.linux-kvm.org/page/Downloads " +
		"and https://github.com/kubernetes/minikube/blob/master/docs/drivers.md#kvm2-driver\n")
	return nil
}

func (o *CommonOptions) installVirtualBox() error {
	log.Warnf("We cannot yet automate the installation of VirtualBox - can you install this manually please?\nPlease see: https://www.virtualbox.org/wiki/Downloads\n")
	return nil
}

func (o *CommonOptions) installXhyve() error {
	info, err := o.getCommandOutput("", "brew", "info", "docker-machine-driver-xhyve")

	if err != nil || strings.Contains(info, "Not installed") {
		err = o.RunCommand("brew", "install", "docker-machine-driver-xhyve")
		if err != nil {
			return err
		}

		brewPrefix, err := o.getCommandOutput("", "brew", "--prefix")
		if err != nil {
			return err
		}

		file := brewPrefix + "/opt/docker-machine-driver-xhyve/bin/docker-machine-driver-xhyve"
		err = o.RunCommand("sudo", "chown", "root:wheel", file)
		if err != nil {
			return err
		}

		err = o.RunCommand("sudo", "chmod", "u+s", file)
		if err != nil {
			return err
		}
		log.Infoln("xhyve driver installed")
	} else {
		pgmPath, _ := exec.LookPath("docker-machine-driver-xhyve")
		log.Infof("xhyve driver is already available on your PATH at %s\n", pgmPath)
	}
	return nil
}

func (o *CommonOptions) installhyperv() error {
	info, err := o.getCommandOutput("", "powershell", "Get-WindowsOptionalFeature", "-FeatureName", "Microsoft-Hyper-V-All", "-Online")

	if err != nil {
		return err
	}
	if strings.Contains(info, "Disabled") {

		log.Info("hyperv is Disabled, this computer will need to restart\n and after restart you will need to rerun your inputted commmand.")

		message := fmt.Sprintf("Would you like to restart your computer?")

		if util.Confirm(message, true, "Please indicate if you would like to restart your computer.", o.In, o.Out, o.Err) {

			err = o.RunCommand("powershell", "Enable-WindowsOptionalFeature", "-Online", "-FeatureName", "Microsoft-Hyper-V", "-All", "-NoRestart")
			if err != nil {
				return err
			}
			err = o.RunCommand("powershell", "Restart-Computer")
			if err != nil {
				return err
			}

		} else {
			err = errors.New("hyperv was not Disabled")
			return err
		}

	} else {
		log.Infoln("hyperv is already Enabled")
	}
	return nil
}

func (o *CommonOptions) installHelm() error {
	// TODO temporary hack while we are on the 2.10-rc version:
	/*
		if runtime.GOOS == "darwin" && !o.NoBrew {
			return o.runCommand("brew", "install", "kubernetes-helm")
		}
	*/

	binDir, err := util.JXBinLocation()
	if err != nil {
		return err
	}
	binary := "helm"
	fileName, flag, err := shouldInstallBinary(binary)
	if err != nil || !flag {
		return err
	}
	latestVersion, err := util.GetLatestVersionFromGitHub("kubernetes", "helm")
	if err != nil {
		return err
	}
	clientURL := fmt.Sprintf("https://storage.googleapis.com/kubernetes-helm/helm-v%s-%s-%s.tar.gz", latestVersion, runtime.GOOS, runtime.GOARCH)
	fullPath := filepath.Join(binDir, fileName)
	tarFile := fullPath + ".tgz"
	err = binaries.DownloadFile(clientURL, tarFile)
	if err != nil {
		return err
	}
	err = util.UnTargz(tarFile, binDir, []string{binary, fileName})
	if err != nil {
		return err
	}
	err = os.Remove(tarFile)
	if err != nil {
		return err
	}
	err = os.Chmod(fullPath, 0755)
	if err != nil {
		return err
	}
	return o.installHelmSecretsPlugin(fullPath, true)
}

func (o *CommonOptions) installTiller() error {
	binDir, err := util.JXBinLocation()
	if err != nil {
		return err
	}
	binary := "tiller"
	fileName := binary
	if runtime.GOOS == "windows" {
		fileName += ".exe"
	}
	// TODO workaround until 2.11.x GA is released
	latestVersion := "2.11.0-rc.3"
	/*
		latestVersion, err := util.GetLatestVersionFromGitHub("kubernetes", "helm")
			if err != nil {
				return err
			}
	*/
	clientURL := fmt.Sprintf("https://storage.googleapis.com/kubernetes-helm/helm-v%s-%s-%s.tar.gz", latestVersion, runtime.GOOS, runtime.GOARCH)
	fullPath := filepath.Join(binDir, fileName)
	helmFullPath := filepath.Join(binDir, "helm")
	tarFile := fullPath + ".tgz"
	err = binaries.DownloadFile(clientURL, tarFile)
	if err != nil {
		return err
	}
	err = util.UnTargz(tarFile, binDir, []string{binary, fileName, "helm"})
	if err != nil {
		return err
	}
	err = os.Remove(tarFile)
	if err != nil {
		return err
	}
	err = os.Chmod(fullPath, 0755)
	if err != nil {
		return err
	}
	err = o.startLocalTillerIfNotRunning()
	if err != nil {
		return err
	}
	return o.installHelmSecretsPlugin(helmFullPath, true)
}

func (o *CommonOptions) startLocalTillerIfNotRunning() error {
	return o.startLocalTiller(true)
}

func (o *CommonOptions) restartLocalTiller() error {
	log.Info("checking if we need to kill a local tiller process\n")
	o.killProcesses("tiller")
	return o.startLocalTiller(false)
}

func (o *CommonOptions) startLocalTiller(lazy bool) error {
	tillerAddress := o.tillerAddress()
	tillerArgs := os.Getenv("TILLER_ARGS")
	args := []string{"-listen", tillerAddress, "-alsologtostderr"}
	if tillerArgs != "" {
		args = append(args, tillerArgs)
	}
	logsDir, err := util.LogsDir()
	if err != nil {
		return err
	}
	logFile := filepath.Join(logsDir, "tiller.log")
	f, err := os.Create(logFile)
	if err != nil {
		return errors.Wrapf(err, "Failed to create tiller log file %s: %s", logFile, err)
	}
	err = o.runCommandBackground("tiller", f, !lazy, args...)
	if err == nil {
		log.Infof("running tiller locally and logging to file: %s\n", util.ColorInfo(logFile))
	} else if lazy {
		// lets assume its because the process is already running so lets ignore
		return nil
	}
	return err
}

func (o *CommonOptions) killProcesses(binary string) error {
	processes, err := process.Processes()
	if err != nil {
		return err
	}
	m := map[int32]bool{}
	_, err = o.killProcessesTree(binary, processes, m)
	return err
}

func (o *CommonOptions) killProcessesTree(binary string, processes []*process.Process, m map[int32]bool) (bool, error) {
	var answer error
	done := false
	for _, p := range processes {
		pid := p.Pid
		if pid > 0 && !m[pid] {
			m[pid] = true
			exe, err := p.Name()
			if err == nil && exe != "" {
				_, name := filepath.Split(exe)
				// if windows lets remove .exe
				name = strings.TrimSuffix(name, ".exe")
				if name == binary {
					log.Infof("killing %s process with pid %d\n", binary, int(pid))
					err = p.Terminate()
					if err != nil {
						log.Warnf("Failed to terminate process with pid %d: %s", int(pid), err)
					} else {
						log.Infof("killed %s process with pid %d\n", binary, int(pid))
					}
					return true, err
				}
			}
			children, err := p.Children()
			if err == nil {
				done, err = o.killProcessesTree(binary, children, m)
				if done {
					return done, err
				}
			}
		}
	}
	return done, answer
}

// tillerAddress returns the address that tiller is listening on
func (o *CommonOptions) tillerAddress() string {
	tillerAddress := os.Getenv("TILLER_ADDR")
	if tillerAddress == "" {
		tillerAddress = ":44134"
	}
	return tillerAddress
}

func (o *CommonOptions) installHelm3() error {
	binDir, err := util.JXBinLocation()
	if err != nil {
		return err
	}
	binary := "helm3"
	fileName, flag, err := shouldInstallBinary(binary)
	if err != nil || !flag {
		return err
	}
	/*
	   latestVersion, err := util.GetLatestVersionFromGitHub("kubernetes", "helm")
	   	if err != nil {
	   		return err
	   	}
	*/
	/*
		latestVersion := "3"
		clientURL := fmt.Sprintf("https://storage.googleapis.com/kubernetes-helm/helm-dev-v%s-%s-%s.tar.gz", latestVersion, runtime.GOOS, runtime.GOARCH)
	*/
	// let use our patched version
	latestVersion := "untagged-93375777c6644a452a64"
	clientURL := fmt.Sprintf("https://github.com/jstrachan/helm/releases/download/%v/helm-%s-%s.tar.gz", latestVersion, runtime.GOOS, runtime.GOARCH)

	tmpDir := filepath.Join(binDir, "helm3.tmp")
	err = os.MkdirAll(tmpDir, DefaultWritePermissions)
	if err != nil {
		return err
	}
	fullPath := filepath.Join(binDir, binary)
	tarFile := filepath.Join(tmpDir, fileName+".tgz")
	err = binaries.DownloadFile(clientURL, tarFile)
	if err != nil {
		return err
	}
	err = util.UnTargz(tarFile, tmpDir, []string{"helm", "helm"})
	if err != nil {
		return err
	}
	err = os.Remove(tarFile)
	if err != nil {
		return err
	}
	err = os.Rename(filepath.Join(tmpDir, "helm"), fullPath)
	if err != nil {
		return err
	}
	err = os.RemoveAll(tmpDir)
	if err != nil {
		return err
	}

	err = os.Chmod(fullPath, 0755)
	if err != nil {
		return err
	}
	return o.installHelmSecretsPlugin(fullPath, false)
}

func (o *CommonOptions) installHelmSecretsPlugin(helmBinary string, clientOnly bool) error {
	err := o.Helm().Init(clientOnly, "", "", false)
	if err != nil {
		errors.Wrap(err, "failed to initialize helm")
	}
	// remove the plugin just in case is already installed
	cmd := util.Command{
		Name: helmBinary,
		Args: []string{"plugin", "remove", "secrets"},
	}
	_, err = cmd.RunWithoutRetry()
	if err != nil {
		errors.Wrap(err, "failed to remove helm secrets")
	}
	cmd = util.Command{
		Name: helmBinary,
		Args: []string{"plugin", "install", "https://github.com/futuresimple/helm-secrets"},
	}
	_, err = cmd.RunWithoutRetry()
	return err
}

func (o *CommonOptions) installMavenIfRequired() error {
	homeDir, err := util.ConfigDir()
	if err != nil {
		return err
	}
	m, err := filemutex.New(homeDir + "/jx.lock")
	if err != nil {
		panic(err)
	}
	m.Lock()

	cmd := util.Command{
		Name: "mvn",
		Args: []string{"-v"},
	}
	_, err = cmd.RunWithoutRetry()
	if err == nil {
		m.Unlock()
		return nil
	}
	// lets assume maven is not installed so lets download it
	clientURL := fmt.Sprintf("http://central.maven.org/maven2/org/apache/maven/apache-maven/%s/apache-maven-%s-bin.zip", maven.MavenVersion, maven.MavenVersion)

	log.Infof("Apache Maven is not installed so lets download: %s\n", util.ColorInfo(clientURL))

	mvnDir := filepath.Join(homeDir, "maven")
	mvnTmpDir := filepath.Join(homeDir, "maven-tmp")
	zipFile := filepath.Join(homeDir, "mvn.zip")

	err = os.MkdirAll(mvnDir, DefaultWritePermissions)
	if err != nil {
		m.Unlock()
		return err
	}

	log.Info("\ndownloadFile\n")
	err = binaries.DownloadFile(clientURL, zipFile)
	if err != nil {
		m.Unlock()
		return err
	}

	log.Info("\nutil.Unzip\n")
	err = util.Unzip(zipFile, mvnTmpDir)
	if err != nil {
		m.Unlock()
		return err
	}

	// lets find a directory inside the unzipped folder
	log.Info("\nReadDir\n")
	files, err := ioutil.ReadDir(mvnTmpDir)
	if err != nil {
		m.Unlock()
		return err
	}
	for _, f := range files {
		name := f.Name()
		if f.IsDir() && strings.HasPrefix(name, "apache-maven") {
			os.RemoveAll(mvnDir)

			err = os.Rename(filepath.Join(mvnTmpDir, name), mvnDir)
			if err != nil {
				m.Unlock()
				return err
			}
			log.Infof("Apache Maven is installed at: %s\n", util.ColorInfo(mvnDir))
			m.Unlock()
			err = os.Remove(zipFile)
			if err != nil {
				m.Unlock()
				return err
			}
			err = os.RemoveAll(mvnTmpDir)
			if err != nil {
				m.Unlock()
				return err
			}
			m.Unlock()
			return nil
		}
	}
	m.Unlock()
	return fmt.Errorf("Could not find an apache-maven folder inside the unzipped maven distro at %s", mvnTmpDir)
}

func (o *CommonOptions) installTerraform() error {
	if runtime.GOOS == "darwin" && !o.NoBrew {
		return o.RunCommand("brew", "install", "terraform")
	}

	binDir, err := util.JXBinLocation()
	if err != nil {
		return err
	}
	binary := "terraform"
	fileName, flag, err := shouldInstallBinary(binary)
	if err != nil || !flag {
		return err
	}
	latestVersion, err := util.GetLatestVersionFromGitHub("hashicorp", "terraform")
	if err != nil {
		return err
	}

	clientURL := fmt.Sprintf("https://releases.hashicorp.com/terraform/%s/terraform_%s_%s_%s.zip", latestVersion, latestVersion, runtime.GOOS, runtime.GOARCH)
	fullPath := filepath.Join(binDir, fileName)
	zipFile := fullPath + ".zip"
	err = binaries.DownloadFile(clientURL, zipFile)
	if err != nil {
		return err
	}
	err = util.Unzip(zipFile, binDir)
	if err != nil {
		return err
	}
	err = os.Remove(zipFile)
	if err != nil {
		return err
	}
	return os.Chmod(fullPath, 0755)
}

func (o *CommonOptions) GetLatestJXVersion() (semver.Version, error) {
	return util.GetLatestVersionFromGitHub("jenkins-x", "jx")
}

func (o *CommonOptions) installKops() error {
	binDir, err := util.JXBinLocation()
	if err != nil {
		return err
	}
	binary := "kops"
	fileName, flag, err := shouldInstallBinary(binary)
	if err != nil || !flag {
		return err
	}
	latestVersion, err := util.GetLatestVersionStringFromGitHub("kubernetes", "kops")
	if err != nil {
		return err
	}
	clientURL := fmt.Sprintf("https://github.com/kubernetes/kops/releases/download/%s/kops-%s-%s", latestVersion, runtime.GOOS, runtime.GOARCH)
	fullPath := filepath.Join(binDir, fileName)
	tmpFile := fullPath + ".tmp"
	err = binaries.DownloadFile(clientURL, tmpFile)
	if err != nil {
		return err
	}
	err = util.RenameFile(tmpFile, fullPath)
	if err != nil {
		return err
	}
	return os.Chmod(fullPath, 0755)
}

func (o *CommonOptions) installKSync() (bool, error) {
	binDir, err := util.JXBinLocation()
	if err != nil {
		return false, err
	}
	binary := "ksync"
	fileName, flag, err := shouldInstallBinary(binary)
	if err != nil || !flag {
		return false, err
	}
	latestVersion, err := util.GetLatestVersionFromGitHub("vapor-ware", "ksync")
	if err != nil {
		return false, err
	}
	clientURL := fmt.Sprintf("https://github.com/vapor-ware/ksync/releases/download/%s/ksync_%s_%s", latestVersion, runtime.GOOS, runtime.GOARCH)
	if runtime.GOOS == "windows" {
		clientURL += ".exe"
	}
	fullPath := filepath.Join(binDir, fileName)
	tmpFile := fullPath + ".tmp"
	err = binaries.DownloadFile(clientURL, tmpFile)
	if err != nil {
		return false, err
	}
	err = util.RenameFile(tmpFile, fullPath)
	if err != nil {
		return false, err
	}
	return true, os.Chmod(fullPath, 0755)
}

func (o *CommonOptions) installJx(upgrade bool, version string) error {
	if runtime.GOOS == "darwin" && !o.NoBrew {
		if upgrade {
			return o.RunCommand("brew", "upgrade", "jx")
		} else {
			return o.RunCommand("brew", "install", "jx")
		}
	}
	binDir, err := util.JXBinLocation()
	if err != nil {
		return err
	}
	// Check for jx binary in non standard path and install there instead if found...
	nonStandardBinDir, err := util.JXBinaryLocation(&util.Command{})
	if err == nil && binDir != nonStandardBinDir {
		binDir = nonStandardBinDir
	}
	binary := "jx"
	fileName := binary
	if !upgrade {
		f, flag, err := shouldInstallBinary(binary)
		if err != nil || !flag {
			return err
		}
		fileName = f
	}
	org := "jenkins-x"
	repo := "jx"
	if version == "" {
		latestVersion, err := util.GetLatestVersionFromGitHub(org, repo)
		if err != nil {
			return err
		}
		version = fmt.Sprintf("%s", latestVersion)
	}
	clientURL := fmt.Sprintf("https://github.com/"+org+"/"+repo+"/releases/download/v%s/"+binary+"-%s-%s.tar.gz", version, runtime.GOOS, runtime.GOARCH)
	fullPath := filepath.Join(binDir, fileName)
	tarFile := fullPath + ".tgz"
	err = binaries.DownloadFile(clientURL, tarFile)
	if err != nil {
		return err
	}
	// Untar the new binary into a temp directory
	err = util.UnTargz(tarFile, os.TempDir(), []string{binary, fileName})
	if err != nil {
		return err
	}
	err = os.Remove(tarFile)
	if err != nil {
		return err
	}
	err = os.Remove(binDir + "/jx")
	if err != nil && o.Verbose {
		log.Infof("Skipping removal of old jx binary: %s\n", err)
	}
	// Copy over the new binary
	err = os.Rename(os.TempDir()+"/jx", binDir+"/jx")
	if err != nil {
		return err
	}
	log.Infof("Jenkins X client has been installed into %s\n", util.ColorInfo(binDir+"/jx"))
	return os.Chmod(fullPath, 0755)
}

func (o *CommonOptions) installMinikube() error {
	if runtime.GOOS == "darwin" && !o.NoBrew {
		return o.RunCommand("brew", "cask", "install", "minikube")
	}

	binDir, err := util.JXBinLocation()
	if err != nil {
		return err
	}
	fileName, flag, err := shouldInstallBinary("minikube")
	if err != nil || !flag {
		return err
	}
	latestVersion, err := util.GetLatestVersionFromGitHub("kubernetes", "minikube")
	if err != nil {
		return err
	}
	clientURL := fmt.Sprintf("https://github.com/kubernetes/minikube/releases/download/v%s/minikube-%s-%s", latestVersion, runtime.GOOS, runtime.GOARCH)
	fullPath := filepath.Join(binDir, fileName)
	tmpFile := fullPath + ".tmp"
	err = binaries.DownloadFile(clientURL, tmpFile)
	if err != nil {
		return err
	}
	err = util.RenameFile(tmpFile, fullPath)
	if err != nil {
		return err
	}
	return os.Chmod(fullPath, 0755)
}

func (o *CommonOptions) installMinishift() error {
	if runtime.GOOS == "darwin" && !o.NoBrew {
		return o.RunCommand("brew", "cask", "install", "minishift")
	}

	binDir, err := util.JXBinLocation()
	binary := "minishift"
	if err != nil {
		return err
	}
	fileName, flag, err := shouldInstallBinary(binary)
	if err != nil || !flag {
		return err
	}
	latestVersion, err := util.GetLatestVersionFromGitHub(binary, binary)
	if err != nil {
		return err
	}
	clientURL := fmt.Sprintf("https://github.com/minishift/minishift/releases/download/v%s/minishift-%s-%s-%s.tgz", latestVersion, latestVersion, runtime.GOOS, runtime.GOARCH)
	fullPath := filepath.Join(binDir, fileName)
	tarFile := fullPath + ".tgz"
	err = binaries.DownloadFile(clientURL, tarFile)
	if err != nil {
		return err
	}
	err = util.UnTargz(tarFile, binDir, []string{binary, fileName})
	if err != nil {
		return err
	}
	return os.Chmod(fullPath, 0755)
}

func (o *CommonOptions) installGcloud() error {
	if runtime.GOOS != "darwin" || o.NoBrew {
		return errors.New("please install missing gcloud sdk - see https://cloud.google.com/sdk/downloads#interactive")
	}
	err := o.RunCommand("brew", "tap", "caskroom/cask")
	if err != nil {
		return err
	}

	return o.RunCommand("brew", "cask", "install", "google-cloud-sdk")
}

func (o *CommonOptions) installAzureCli() error {
	return o.RunCommand("brew", "install", "azure-cli")
}

func (o *CommonOptions) installOciCli() error {
	var err error
	filePath := "./install.sh"
	log.Info("Installing OCI CLI...\n")
	err = o.RunCommand("curl", "-LO", "https://raw.githubusercontent.com/oracle/oci-cli/master/scripts/install/install.sh")

	if err != nil {
		return err
	}
	os.Chmod(filePath, 0755)

	err = o.runCommandVerbose(filePath, "--accept-all-defaults")
	if err != nil {
		return err
	}

	return os.Remove(filePath)
}

func (o *CommonOptions) installAws() error {
	// TODO
	return nil
}

func (o *CommonOptions) installEksCtl(skipPathScan bool) error {
	return o.installEksCtlWithVersion(binaries.EksctlVersion, skipPathScan)
}

func (o *CommonOptions) installEksCtlWithVersion(version string, skipPathScan bool) error {
	return o.installOrUpdateBinary(InstallOrUpdateBinaryOptions{
		Binary:              "eksctl",
		GitHubOrganization:  "weaveworks",
		DownloadUrlTemplate: "https://github.com/weaveworks/eksctl/releases/download/{{.version}}/eksctl_{{.os}}_{{.arch}}.{{.extension}}",
		Version:             version,
		SkipPathScan:        skipPathScan,
		VersionExtractor:    nil,
		Archived:            true,
	})
}

func (o *CommonOptions) installHeptioAuthenticatorAws(skipPathScan bool) error {
	return o.installHeptioAuthenticatorAwsWithVersion(binaries.HeptioAuthenticatorAwsVersion, skipPathScan)
}

func (o *CommonOptions) installHeptioAuthenticatorAwsWithVersion(version string, skipPathScan bool) error {
	return o.installOrUpdateBinary(InstallOrUpdateBinaryOptions{
		Binary:              "heptio-authenticator-aws",
		GitHubOrganization:  "",
		DownloadUrlTemplate: "https://amazon-eks.s3-us-west-2.amazonaws.com/{{.version}}/2018-06-05/bin/{{.os}}/{{.arch}}/heptio-authenticator-aws",
		Version:             version,
		SkipPathScan:        skipPathScan,
		VersionExtractor:    nil,
	})
}

func (o *CommonOptions) GetCloudProvider(p string) (string, error) {
	surveyOpts := survey.WithStdio(o.In, o.Out, o.Err)
	if p == "" {
		// lets detect Minikube
		currentContext, err := o.getCommandOutput("", "kubectl", "config", "current-context")
		if err == nil && currentContext == "minikube" {
			p = MINIKUBE
		}
	}
	if p != "" {
		if !util.Contains(KUBERNETES_PROVIDERS, p) {
			return "", util.InvalidArg(p, KUBERNETES_PROVIDERS)
		}
	}

	if p == "" {
		prompt := &survey.Select{
			Message: "Cloud Provider",
			Options: KUBERNETES_PROVIDERS,
			Default: MINIKUBE,
			Help:    "Cloud service providing the Kubernetes cluster, local VM (Minikube), Google (GKE), Oracle (OKE), Azure (AKS)",
		}

		survey.AskOne(prompt, &p, nil, surveyOpts)
	}
	return p, nil
}

func (o *CommonOptions) getClusterDependencies(deps []string) []string {
	d := binaryShouldBeInstalled("kubectl")
	if d != "" && util.StringArrayIndex(deps, d) < 0 {
		deps = append(deps, d)
	}

	d = binaryShouldBeInstalled("helm")
	if d != "" && util.StringArrayIndex(deps, d) < 0 {
		deps = append(deps, d)
	}

	// Platform specific deps
	if runtime.GOOS == "darwin" {
		if !o.NoBrew {
			d = binaryShouldBeInstalled("brew")
			if d != "" && util.StringArrayIndex(deps, d) < 0 {
				deps = append(deps, d)
			}
		}
	}
	return deps
}

func (o *CommonOptions) installMissingDependencies(providerSpecificDeps []string) error {
	surveyOpts := survey.WithStdio(o.In, o.Out, o.Err)
	// get base list of required dependencies and add provider specific ones
	deps := o.getClusterDependencies(providerSpecificDeps)

	if len(deps) == 0 {
		return nil
	}

	install := []string{}

	if o.InstallDependencies {
		install = append(install, deps...)
	} else {
		if o.BatchMode {
			return errors.New(fmt.Sprintf("run without batch mode or mannually install missing dependencies %v\n", deps))
		}

		prompt := &survey.MultiSelect{
			Message: "Missing required dependencies, deselect to avoid auto installing:",
			Options: deps,
			Default: deps,
		}
		survey.AskOne(prompt, &install, nil, surveyOpts)
	}

	return o.doInstallMissingDependencies(install)
}

// installRequirements installs any requirements for the given provider kind
func (o *CommonOptions) installRequirements(cloudProvider string, extraDependencies ...string) error {
	var deps []string
	switch cloudProvider {
	case IKS:
		deps = o.addRequiredBinary("ibmcloud", deps)
	case AWS:
		deps = o.addRequiredBinary("kops", deps)
	case AKS:
		deps = o.addRequiredBinary("az", deps)
	case GKE:
		deps = o.addRequiredBinary("gcloud", deps)
	case OKE:
		deps = o.addRequiredBinary("oci", deps)
	case MINIKUBE:
		deps = o.addRequiredBinary("minikube", deps)
	}

	for _, dep := range extraDependencies {
		deps = o.addRequiredBinary(dep, deps)
	}

	return o.installMissingDependencies(deps)
}

func (o *CommonOptions) addRequiredBinary(binName string, deps []string) []string {
	d := binaryShouldBeInstalled(binName)
	if d != "" && util.StringArrayIndex(deps, d) < 0 {
		deps = append(deps, d)
	}
	return deps
}

func (o *CommonOptions) createClusterAdmin() error {

	content := []byte(
		`apiVersion: rbac.authorization.k8s.io/v1
kind: ClusterRole
metadata:
  creationTimestamp: null
  name: cluster-admin
  annotations:
    rbac.authorization.kubernetes.io/autoupdate: "true"
rules:
- apiGroups:
  - '*'
  resources:
  - '*'
  verbs:
  - '*'
- nonResourceURLs:
  - '*'
  verbs:
  - '*'`)

	fileName := randomdata.SillyName() + ".yml"
	fileName = filepath.Join(os.TempDir(), fileName)
	tmpfile, err := os.OpenFile(fileName, os.O_RDWR|os.O_CREATE|os.O_EXCL, 0600)
	if err != nil {
		return err
	}

	defer os.Remove(tmpfile.Name()) // clean up

	if _, err := tmpfile.Write(content); err != nil {
		return err
	}
	if err := tmpfile.Close(); err != nil {
		return err
	}

	_, err1 := o.getCommandOutput("", "kubectl", "create", "clusterrolebinding", "kube-system-cluster-admin", "--clusterrole", "cluster-admin", "--serviceaccount", "kube-system:default")
	if err1 != nil {
		if strings.Contains(err1.Error(), "AlreadyExists") {
			log.Success("role cluster-admin already exists for the cluster")
		} else {
			return err1
		}
	}

	_, err2 := o.getCommandOutput("", "kubectl", "create", "-f", tmpfile.Name())
	if err2 != nil {
		if strings.Contains(err2.Error(), "AlreadyExists") {
			log.Success("clusterroles.rbac.authorization.k8s.io 'cluster-admin' already exists")
		} else {
			return err2
		}
	}

	return nil
}

func (o *CommonOptions) updateJenkinsURL(namespaces []string) error {

	// loop over each namespace and update the Jenkins URL if a Jenkins service is found
	for _, n := range namespaces {
		externalURL, err := kube.GetServiceURLFromName(o.KubeClientCached, "jenkins", n)
		if err != nil {
			// skip namespace if no Jenkins service found
			continue
		}

		log.Infof("Updating Jenkins with new external URL details %s\n", externalURL)

		jenkins, err := o.Factory.CreateJenkinsClient(o.KubeClientCached, n, o.In, o.Out, o.Err)

		if err != nil {
			return err
		}

		data := url.Values{}
		data.Add("script", fmt.Sprintf(groovy, externalURL))

		err = jenkins.Post("/scriptText", data, nil)
	}

	return nil
}

func (o *CommonOptions) GetClusterUserName() (string, error) {

	username, _ := o.getCommandOutput("", "gcloud", "config", "get-value", "core/account")

	if username != "" {
		return GetSafeUsername(username), nil
	}

	config, _, err := kube.LoadConfig()
	if err != nil {
		return username, err
	}
	if config == nil || config.Contexts == nil || len(config.Contexts) == 0 {
		return username, fmt.Errorf("No Kubernetes contexts available! Try create or connect to cluster?")
	}
	contextName := config.CurrentContext
	if contextName == "" {
		return username, fmt.Errorf("No Kubernetes context selected. Please select one (e.g. via jx context) first")
	}
	context := config.Contexts[contextName]
	if context == nil {
		return username, fmt.Errorf("No Kubernetes context available for context %s", contextName)
	}
	username = context.AuthInfo

	return username, nil
}

func GetSafeUsername(username string) string {
	if strings.Contains(username, "Your active configuration is") {
		return strings.Split(username, "\n")[1]
	}
	return username
}

func (o *CommonOptions) installProw() error {

	if o.ReleaseName == "" {
		o.ReleaseName = kube.DefaultProwReleaseName
	}

	if o.Chart == "" {
		o.Chart = kube.ChartProw
	}

	var err error
	if o.HMACToken == "" {
		// why 41?  seems all examples so far have a random token of 41 chars
		o.HMACToken, err = util.RandStringBytesMaskImprSrc(41)
		if err != nil {
			return fmt.Errorf("cannot create a random hmac token for Prow")
		}
	}

	if o.OAUTHToken == "" {
		authConfigSvc, err := o.CreateGitAuthConfigService()
		if err != nil {
			return err
		}

		config := authConfigSvc.Config()
		// lets assume github.com for now so ignore config.CurrentServer
		server := config.GetOrCreateServer("https://github.com")
		userAuth, err := config.PickServerUserAuth(server, "Git account to be used to send webhook events", o.BatchMode, "", o.In, o.Out, o.Err)
		if err != nil {
			return err
		}
		o.OAUTHToken = userAuth.ApiToken
	}

	if o.Username == "" {
		o.Username, err = o.GetClusterUserName()
		if err != nil {
			return err
		}
	}

	devNamespace, _, err := kube.GetDevNamespace(o.KubeClientCached, o.currentNamespace)
	if err != nil {
		return fmt.Errorf("cannot find a dev team namespace to get existing exposecontroller config from. %v", err)
	}

	values := []string{"user=" + o.Username, "oauthToken=" + o.OAUTHToken, "hmacToken=" + o.HMACToken}
	setValues := strings.Split(o.SetValues, ",")
	values = append(values, setValues...)

	// create initial configmaps if they don't already exist, use a dummy repo so tide doesn't start scanning all github
	_, err = o.KubeClientCached.CoreV1().ConfigMaps(devNamespace).Get("config", metav1.GetOptions{})
	if err != nil {
		err = prow.AddApplication(o.KubeClientCached, []string{"jenkins-x/dummy"}, devNamespace, "base")
		if err != nil {
			return err
		}
	}

	log.Infof("Installing prow into namespace %s\n", util.ColorInfo(devNamespace))
	err = o.retry(2, time.Second, func() (err error) {
		err = o.installChart(o.ReleaseName, o.Chart, o.Version, devNamespace, true, values)
		return nil
	})

	if err != nil {
		return fmt.Errorf("failed to install prow: %v", err)
	}

	log.Infof("Installing knative into namespace %s\n", util.ColorInfo(devNamespace))

	err = o.retry(2, time.Second, func() (err error) {
		err = o.installChart(kube.DefaultKnativeBuildReleaseName, kube.ChartKnativeBuild, "", devNamespace, true, values)
		return nil
	})

	if err != nil {
		return fmt.Errorf("failed to install Knative build: %v", err)
	}

	log.Infof("Installing BuildTemplates into namespace %s\n", util.ColorInfo(devNamespace))

	err = o.retry(2, time.Second, func() (err error) {
		err = o.installChart(kube.DefaultBuildTemplatesReleaseName, kube.ChartBuildTemplates, "", devNamespace, true, values)
		return nil
	})

	if err != nil {
		return fmt.Errorf("failed to install BuildTemplates: %v", err)
	}

	return nil
}

func (o *CommonOptions) createWebhookProw(gitURL string, gitProvider gits.GitProvider) error {
	ns, _, err := kube.GetDevNamespace(o.KubeClientCached, o.currentNamespace)
	if err != nil {
		return err
	}
	gitInfo, err := gits.ParseGitURL(gitURL)
	if err != nil {
		return err
	}
	baseURL, err := kube.GetServiceURLFromName(o.KubeClientCached, "hook", ns)
	if err != nil {
		return err
	}
	webhookUrl := util.UrlJoin(baseURL, "hook")

	hmacToken, err := o.KubeClientCached.CoreV1().Secrets(ns).Get("hmac-token", metav1.GetOptions{})
	if err != nil {
		return err
	}
	webhook := &gits.GitWebHookArguments{
		Owner:  gitInfo.Organisation,
		Repo:   gitInfo,
		URL:    webhookUrl,
		Secret: string(hmacToken.Data["hmac"]),
	}
	return gitProvider.CreateWebHook(webhook)
}

func (o *CommonOptions) isProw() (bool, error) {
	env, err := kube.GetEnvironment(o.jxClient, o.currentNamespace, "dev")
	if err != nil {
		return false, err
	}

	return env.Spec.TeamSettings.PromotionEngine == jenkinsv1.PromotionEngineProw, nil
}

func (o *CommonOptions) installIBMCloud(skipPathScan bool) error {
	return o.installIBMCloudWithVersion(binaries.IBMCloudVersion, skipPathScan)
}

func (o *CommonOptions) installIBMCloudWithVersion(version string, skipPathScan bool) error {
	if runtime.GOOS == "darwin" {
		return o.installOrUpdateBinary(InstallOrUpdateBinaryOptions{
			Binary:              "ibmcloud",
			GitHubOrganization:  "",
			DownloadUrlTemplate: "https://public.dhe.ibm.com/cloud/bluemix/cli/bluemix-cli/{{.version}}/binaries/IBM_Cloud_CLI_{{.version}}_macos.tgz",
			Version:             version,
			SkipPathScan:        skipPathScan,
			VersionExtractor:    nil,
			Archived:            true,
			ArchiveDirectory:    "IBM_Cloud_CLI",
		})
	}
	return o.installOrUpdateBinary(InstallOrUpdateBinaryOptions{
		Binary:              "ibmcloud",
		GitHubOrganization:  "",
		DownloadUrlTemplate: "https://public.dhe.ibm.com/cloud/bluemix/cli/bluemix-cli/{{.version}}/binaries/IBM_Cloud_CLI_{{.version}}_{{.os}}_{{.arch}}.{{.extension}}",
		Version:             version,
		SkipPathScan:        skipPathScan,
		VersionExtractor:    nil,
		Archived:            true,
		ArchiveDirectory:    "IBM_Cloud_CLI",
	})
}<|MERGE_RESOLUTION|>--- conflicted
+++ resolved
@@ -144,28 +144,10 @@
 func binaryShouldBeInstalled(d string) string {
 	_, shouldInstall, err := shouldInstallBinary(d)
 	if err != nil {
-<<<<<<< HEAD
 		log.Warnf("Error detecting if binary should be installed: %s", err.Error())
 		return ""
 	}
 	if shouldInstall {
-=======
-		// look for windows exec
-		if runtime.GOOS == "windows" {
-			//d = d + ".exe"
-			_, err = exec.LookPath(d + ".exe")
-			if err == nil {
-				return ""
-			}
-		}
-		binDir, err := util.JXBinLocation()
-		if err == nil {
-			exists, err := util.FileExists(filepath.Join(binDir, d))
-			if err == nil && exists {
-				return ""
-			}
-		}
->>>>>>> 379e2e9e
 		return d
 	}
 	return ""
